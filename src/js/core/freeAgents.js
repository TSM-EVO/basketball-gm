import Promise from 'bluebird';
import _ from 'underscore';
import g from '../globals';
import * as ui from '../ui';
import * as league from './league';
import * as phase from './phase';
import * as player from './player';
import * as team from './team';
import * as helpers from '../util/helpers';
import * as lock from '../util/lock';
import logEvent from '../util/logEvent';
import * as random from '../util/random';

/**
 * AI teams sign free agents.
 *
 * Each team (in random order) will sign free agents up to their salary cap or roster size limit. This should eventually be made smarter
 *
 * @memberOf core.freeAgents
 * @return {Promise}
 */
async function autoSign(tx) {
    const objectStores = ["players", "playerStats", "releasedPlayers", "teams", "teamSeasons", "teamStats"];
    await helpers.maybeReuseTx(objectStores, "readwrite", tx, async tx2 => {
        const [teams, players] = await Promise.all([
            team.filter({
                ot: tx2,
                attrs: ["strategy"],
                season: g.season,
            }),
            tx2.players.index('tid').getAll(g.PLAYER.FREE_AGENT),
        ]);

        const strategies = teams.map(t => t.strategy);

        // List of free agents, sorted by value
        players.sort((a, b) => b.value - a.value);

        if (players.length === 0) {
            return;
        }

        // Randomly order teams
        const tids = _.range(g.numTeams);
        random.shuffle(tids);

        for (const tid of tids) {
            // Skip the user's team
            if (g.userTids.indexOf(tid) >= 0 && g.autoPlaySeasons === 0) {
                continue;
            }

            // Small chance of actually trying to sign someone in free agency, gets greater as time goes on
            if (g.phase === g.PHASE.FREE_AGENCY && Math.random() < 0.99 * g.daysLeft / 30) {
                continue;
            }

            // Skip rebuilding teams sometimes
            if (strategies[tid] === "rebuilding" && Math.random() < 0.7) {
                continue;
            }

/*            // Randomly don't try to sign some players this day
            while (g.phase === g.PHASE.FREE_AGENCY && Math.random() < 0.7) {
                players.shift();
            }*/

            const [numPlayersOnRoster, payroll] = await Promise.all([
                tx2.players.index('tid').count(tid),
                team.getPayroll(tx2, tid).get(0),
            ]);

            if (numPlayersOnRoster < 15) {
                for (let i = 0; i < players.length; i++) {
                    // Don't sign minimum contract players to fill out the roster
                    if (players[i].contract.amount + payroll <= g.salaryCap || (players[i].contract.amount === g.minContract && numPlayersOnRoster < 13)) {
                        let p = players[i];
                        p.tid = tid;
                        if (g.phase <= g.PHASE.PLAYOFFS) { // Otherwise, not needed until next season
                            p = player.addStatsRow(tx2, p, g.phase === g.PHASE.PLAYOFFS);
                        }
                        p = player.setContract(p, p.contract, true);
                        p.gamesUntilTradable = 15;

                        logEvent(null, {
                            type: "freeAgent",
                            text: `The <a href="${helpers.leagueUrl(["roster", g.teamAbbrevsCache[p.tid], g.season])}">${g.teamNamesCache[p.tid]}</a> signed <a href="${helpers.leagueUrl(["player", p.pid])}">${p.firstName} ${p.lastName}</a> for ${helpers.formatCurrency(p.contract.amount / 1000, "M")}/year through ${p.contract.exp}.`,
                            showNotification: false,
                            pids: [p.pid],
                            tids: [p.tid],
                        });

                        players.splice(i, 1); // Remove from list of free agents

                        await tx2.players.put(p);
                        await team.rosterAutoSort(tx2, tid);

                        // We found one, so stop looking for this team
                        break;
                    }
                }
            }
        }
    });
}

/**
 * Decrease contract demands for all free agents.
 *
 * This is called after each day in the regular season, as free agents become more willing to take smaller contracts.
 *
 * @memberOf core.freeAgents
 * @return {Promise}
 */
async function decreaseDemands() {
    await g.dbl.tx("players", "readwrite", async tx => {
        await tx.players.index('tid').iterate(g.PLAYER.FREE_AGENT, p => {
            // Decrease free agent demands
            p.contract.amount -= 50 * Math.sqrt(g.maxContract / 20000);
            if (p.contract.amount < g.minContract) {
                p.contract.amount = g.minContract;
            }

            if (g.phase !== g.PHASE.FREE_AGENCY) {
                // Since this is after the season has already started, ask for a short contract
                if (p.contract.amount < 1000) {
                    p.contract.exp = g.season;
                } else {
                    p.contract.exp = g.season + 1;
                }
            }

            // Free agents' resistance to signing decays after every regular season game
            for (let i = 0; i < p.freeAgentMood.length; i++) {
                p.freeAgentMood[i] -= 0.075;
                if (p.freeAgentMood[i] < 0) {
                    p.freeAgentMood[i] = 0;
                }
            }

            // Also, heal.
            if (p.injury.gamesRemaining > 0) {
                p.injury.gamesRemaining -= 1;
            } else {
                p.injury = {type: "Healthy", gamesRemaining: 0};
            }

            return p;
        });
    });
}

/**
 * Get contract amount adjusted for mood.
 *
 * @memberOf core.freeAgents
 * @param {number} amount Contract amount, in thousands of dollars or millions of dollars (fun auto-detect!).
 * @param {number} mood Player mood towards a team, from 0 (happy) to 1 (angry).
 * @return {number} Contract amoung adjusted for mood.
 */
function amountWithMood(amount, mood) {
    amount *= 1 + 0.2 * mood;

    if (amount >= g.minContract) {
        if (amount > g.maxContract) {
            amount = g.maxContract;
        }
        return helpers.round(amount / 10) * 10;  // Round to nearest 10k, assuming units are thousands
    }

    if (amount > g.maxContract / 1000) {
        amount = g.maxContract / 1000;
    }
    return helpers.round(amount * 100) / 100;  // Round to nearest 10k, assuming units are millions
}

/**
 * Will a player negotiate with a team, or not?
 *
 * @param {number} amount Player's desired contract amount, already adjusted for mood as in amountWithMood, in thousands of dollars
 * @param {number} mood Player's mood towards the team in question.
 * @return {boolean} Answer to the question.
 */
function refuseToNegotiate(amount, mood) {
    if (amount * mood > 10000) {
        return true;
    }

    return false;
}

/**
 * Simulates one or more days of free agency.
 *
 * @memberOf core.freeAgents
 * @param {number} numDays An integer representing the number of days to be simulated. If numDays is larger than the number of days remaining, then all of free agency will be simulated up until the preseason starts.
 * @param {boolean} start Is this a new request from the user to simulate days (true) or a recursive callback to simulate another day (false)? If true, then there is a check to make sure simulating games is allowed. Default true.
 */
async function play(numDays, start = true) {
    // This is called when there are no more days to play, either due to the user's request (e.g. 1 week) elapsing or at the end of free agency.
    const cbNoDays = async () => {
        await league.setGameAttributesComplete({gamesInProgress: false});
        await ui.updatePlayMenu(null);
        ui.realtimeUpdate(["g.gamesInProgress"]);

        // Check to see if free agency is over
        if (g.daysLeft === 0) {
            await phase.newPhase(g.PHASE.PRESEASON);
            ui.updateStatus("Idle");
        }
    };

    // This simulates a day, including game simulation and any other bookkeeping that needs to be done
    const cbRunDay = async () => {
        // This is called if there are remaining days to simulate
        const cbYetAnother = async () => {
            await decreaseDemands();
            await autoSign();
            await league.setGameAttributesComplete({daysLeft: g.daysLeft - 1, lastDbChange: Date.now()});
            if (g.daysLeft > 0 && numDays > 0) {
                ui.realtimeUpdate(["playerMovement"], undefined, () => {
                    ui.updateStatus(`${g.daysLeft} days left`);
                    play(numDays - 1, false);
                });
            } else {
                cbNoDays();
            }
        };

<<<<<<< HEAD
        if (numDays > 0) {
            // If we didn't just stop games, let's play
            // Or, if we are starting games (and already passed the lock), continue even if stopGames was just seen
            if (start || !g.stopGames) {
                if (g.stopGames) {
                    await league.setGameAttributesComplete({stopGames: false});
                }
                cbYetAnother();
=======
        // If we didn't just stop games, let's play
        // Or, if we are starting games (and already passed the lock), continue even if stopGames was just seen
        if (numDays > 0 && (start || !g.stopGames)) {
            if (g.stopGames) {
                await require('../core/league').setGameAttributesComplete({stopGames: false});
>>>>>>> b4f717b8
            }
            cbYetAnother();
        } else {
            // If this is the last day, update play menu
            cbNoDays();
        }
    };

    // If this is a request to start a new simulation... are we allowed to do
    // that? If so, set the lock and update the play menu
    if (start) {
        const canStartGames = await lock.canStartGames(null);
        if (canStartGames) {
            await league.setGameAttributesComplete({gamesInProgress: true});
            await ui.updatePlayMenu(null);
            ui.realtimeUpdate(["g.gamesInProgress"]);
            cbRunDay();
        }
    } else {
        cbRunDay();
    }
}

export {
    autoSign,
    decreaseDemands,
    amountWithMood,
    refuseToNegotiate,
    play,
};<|MERGE_RESOLUTION|>--- conflicted
+++ resolved
@@ -227,22 +227,11 @@
             }
         };
 
-<<<<<<< HEAD
-        if (numDays > 0) {
-            // If we didn't just stop games, let's play
-            // Or, if we are starting games (and already passed the lock), continue even if stopGames was just seen
-            if (start || !g.stopGames) {
-                if (g.stopGames) {
-                    await league.setGameAttributesComplete({stopGames: false});
-                }
-                cbYetAnother();
-=======
         // If we didn't just stop games, let's play
         // Or, if we are starting games (and already passed the lock), continue even if stopGames was just seen
         if (numDays > 0 && (start || !g.stopGames)) {
             if (g.stopGames) {
-                await require('../core/league').setGameAttributesComplete({stopGames: false});
->>>>>>> b4f717b8
+                await league.setGameAttributesComplete({stopGames: false});
             }
             cbYetAnother();
         } else {
