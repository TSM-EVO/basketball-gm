CURRENT
-------

<<<<<<< HEAD
feats table should show both playoffs and regular season by default

https://www.reddit.com/r/BasketballGM/comments/3gjqgd/lets_brainstorm_a_bit_about_this_30_seasons/

roster order bug https://www.reddit.com/r/BasketballGM/comments/3gch1i/why_is_my_coach_insane/

fantasy draft summary https://www.reddit.com/r/BasketballGM/comments/3g4p5a/issues_with_fantasy_draft_records/ (link is in player transactions)

crime https://www.reddit.com/r/BasketballGM/comments/3g1ngn/its_2015/ctudznu

track buzzer beaters in statistical feats

potential over 100 https://www.reddit.com/r/BasketballGM/comments/3ft6q8/player_with_potential_over_100/

separate advanced stats table in player page, so there is room for everything in screenshots
=======
different jump to menus for season and team specific pages?
  or unify
  add gamelog, roster, team finances
    get rid of "More:" links
>>>>>>> 7c19ee4f

gamesim rewrite
  game situation awareness (blowouts, close games, etc)
  balance
  minutes directly, not by +/-

owner message bug: https://www.reddit.com/r/BasketballGM/comments/3fl46t/broken_owner/ctqfr1y

use positions for roster building and rotations
  free agents and trades matters....
  bump up penalties for unbalanced teams
    the tricky part is that finding a factor and using it to create variance leads to variance on the CPU-generated teams
    could play with turnover probability too
    rewrite gamesim, fixing all these problems? also, coaching less agressively when game is blowout, playing stars more in important games, ...
    tricky: good teams have high skill players, who are going to do really well in any synergy metric. so it's hard to punish unbalanced teams through synergy without decreasing parity by a lot
      hacky approach: stay with something similar to current system, but with an extra penalty for very unbalanced teams (could be sigmoidal so it only affects really poorly balanced teams)
    probably will need to increase synergyFactor
    might need to tweak some probabilities if this changes stats too much
    redo ovr formula

Make AI smarter when constructing teams. Then, if that works, make synergy more impactful

Too many 8 seeds winning over 1 seeds
  http://www.reddit.com/r/BasketballGM/comments/39j6gy/this_happens_way_too_often/cs4lor3
  http://www.reddit.com/r/BasketballGM/comments/391et4/1v8_seed_theory_100_years_of_simulation/
  point differential stuff - BBGM teams seem better than NBA teams, but still lose in 8-1 (and have worse records)
    some of this could be running up the score against bad teams

most improved player award

long-term effects of injuries - maybe just decrease endurance and athleticism

player development growth curve projection

balance http://www.reddit.com/r/BasketballGM/comments/3759dw/guide_to_winning_70_games_consistently/crls9b1?context=3

playoff and regular season playing time and injury differences http://www.reddit.com/r/BasketballGM/comments/38f7dj/playoff_variance_seems_a_little_high/crxh643

when retired, player page (and other career-level things) should display most common pos, or maybe composite that us union of all positions (like GF for someone who was both SG and SF)
  draftSummary, hallOfFame, player, playerStats (careerTotals), teamHistory, anything else?

Exclude assets from AI trade offers http://www.reddit.com/r/BasketballGM/comments/336nzr/trade_ui_redesign/crawmjy?context=3

delete old data bug http://www.reddit.com/r/BasketballGM/comments/39mi4p/bug_pers_roughly_double_after_deleting_unnotables/cs8difx?context=3

roster should more clearly show who has a non-guaranteed contract https://www.reddit.com/r/BasketballGM/comments/3d194k/non_guarantee_contracts/

Chrome delete data http://www.reddit.com/r/BasketballGM/comments/35eyq6/cant_store_anymore_data_on_chromebook/cr46zch?context=3

no/fuzzier ratings mode http://www.reddit.com/r/BasketballGM/comments/35qftt/statsonly_modeless_accurate_stats/

revisit initial players http://www.reddit.com/r/BasketballGM/comments/35jb3w/why_is_there_a_player_age_limit_on_newly_created/

compact feats UI http://www.reddit.com/r/BasketballGM/comments/341k8e/can_we_have_statistical_achievements_sorted_by/
  add subtype or something to feats

store some data in memory
  goals
    playerStats first
    then non-retired players
    then teams
  method
    generic layer over IDB?
    wrapper function specific to how data is actually queried?
    need to flush to db some time?
    will inherently be more risky than using a "real" transaction, shit could get out of sync
  transaction management
    should be fine if the cache is synchronous
  multi-window
    service worker or shared worker
      but how do they use transactions?

in-memory cache
  when starting to play games (>1 day), "get" and "getAll" add object stores to cache (if they aren't already there) and "put" updates cached values and set marker saying they were updated
  When games are over, write to database any cached values that were updated
  what about other types of operations?
    iterate: maybe cache query and check for duplicate query? not sure. this is tricky
    others: maybe not needed for this application
  NEW PLAN - apply only to players
    writes to db (add, put, cursor.update) also write to cache (do clone before write)
    ObjectStore.get - read from cache first, only hit db if cache miss
    ObjectStore.getAll - read from db
    ObjectStore.openCursor - read from db
    Index.get - read from db
    Index.getAll - read from db (maybe special case for getting all based on single tid)
    Index.openCursor - read from db
  then teams cache - similar
  really, 2 paths forward:
    1. generic caching layer on top of IndexedDB (or my promises-based library) - maybe using fakeIndexedDB
    2. write more specific dao (like sdw) and write caching (or other) layer specific to that

god mode
  options
    disable injuries
    disable ratings display
    disable salary cap
  edit player
    edit diedYear (or null if blank)

refactor draft code

expansion/contraction

DEATH
  types
    plane crash (whole team, 1 every 200 years)
      give extra draft picks as compensation?
        what would the nba do?
      reset owner mood, new owner message

multi team UI - click from league to main dashboard and switch teams menu persists

screenshot
  what do i link to? Imgur landing page? or include social links directly?
    include social links directly. actually that should be the first-level UI - you don't click "Screenshot" you click "Share to X" where X is Twitter, FB, Reddit, etc
      probably still save to imgur first
      autocomplete wording: "Draft players, manage teams, go for the championship. How good a Basketball GM are you? Find out at http://basketball-gm.com"
      also autocomplete hashtag
  add prompts to take screenshots at various points
  things can get cut off right, like wide tables in player pages

event tracking
  in addition to GA, have my own system that is more in depth
    tricky part: users who aren't logged in
  what else to track?

BBGM Gold?
  add achievement
  account page UI
    if user's account exists but has not been paid, should show warning and link to card update rather than stripe button
      if not cancelled but timestamp too low
  change basketball to gold coin
  http vs https URLs plan
    http version
      DONE New League button goes always to https
      DONE button linking to https after New League
      DONE account links always go to new version (make sure login persists, it seems to)
      DONE auto redirect to https if no leagues
      http version gets no more updates? would require splitting to another site on webfaction
      eventually could delete old version (would need GA-based evidence it's not used)
        could delete old upgrade code, 12 and older
    https version
      DONE button linking to http after New League
    redirect domain http to https: http://docs.webfaction.com/software/static.html#static-redirecting-from-http-to-https
      DONE for root
      remaining: beta, play, and account

league settings http://www.reddit.com/r/BasketballGM/comments/2xlqnp/request_allow_editing_of_salary_cap_numbers_in/

composite ratings / scouting report
  "Shooting", "PG Skills", "Paint Scoring", rebounding
    are these ones really complicated enough to warrant display?
  height trait http://www.reddit.com/r/BasketballGM/comments/2uccrl/viewable_composite_ratings_what_do_you_think/co7a4gr
    make it position-dependent.. but then should all this be position dependent?
  "The Shooting, Defense, and Style groups are the ones I'm finding Im paying most attention to"

draft classes being generated with the wrong season, leading to empty draft classes
  added back old hack to views/draft.js, but that is not satisfying

team and league records (highest scoring game, etc)
  http://www.reddit.com/r/BasketballGM/comments/2sl13h/many_people_have_requested_some_kind_of_all_time/
  show in
    player page
    team history page
    season summary page
  option to exclude notable games box scores from deletion

best stats for every player (e.g. most points in a game)
  could cache previous value from player objects when read in, and only write on new best

transaction log
  anything else to add or anywhere else to use this feature? ask
    big AI free agent signings
    team transactions page

phase changes in atomic transactions
  phaseChangeInProgress checks should be in same tx too!
  test
    UI and other glitches due to tx race conditions
  http://www.reddit.com/r/BasketballGM/comments/2yd2lb/the_curious_case_of_meddford_jones/

github
  bitbucket issues

Contract negotiation revamp
  http://www.reddit.com/r/BasketballGM/comments/2rb4pz/apologies_for_any_bugs_i_just_introduced/cnewnr7?context=3
  Perhaps replace it with a simple drop-down menu where you can select the amount of years and the salary. So, say, a certain player has the following options, of which you can select one and sign him without negotiating:
    5 years - 13M/y
    4 years - 15M/y
    3 years - 20M/y
    2 years - Refuses
    1 year - Refuses

THE FLATTENING
--------------

clean up
  replace getObjectStore with tx_
  throw error in inappropriate/unknown input param (like "pid")
  throw error if tx passed to dao.tx is something besides transaction/null/undefined
  dao.players.getAll -> player.getAllWithStats
    the stats stuff could be put in some other function to be called after getAll
      this would allow the elimination of the "filter" option, which now is applied between getAll and adding stats
  hide g.dbl and g.dbm inside dao so i can't stupidly use them by mistake
  what about creating, migrating, and deleting databases? and objectStoreNames?
  don't use "ot" anywhere - it's all transactions so call it tx
  don't start transaction from nothing in utility function, and don't use oncomplete. always specify transaction if atomicity is needed. use this to put phase changes all in one transaction
  extract it as a library named "baseline"
  improve API
    instead of dao.os.whatever({ot: aaa}) why not do tx.os.whatever()?
      see promises_super_tx branch
      or could be dao.tx().then(function (tx) {}) and resolve that promise oncomplete? but how to pass value to then?
  IDBCursor used in helpers.js

API design
  player.filter and team.filter should be renamed, otherwise it's confusing
    player.fitler -> player.process
    team.filter -> team.getAndProcess

rewrite old upgrading code? eventually, leave it there for now

after fully abstracting IndexedDB, could i improve performance by running it locally in node and using another database?
  same with mobile on phonegap
  same with web - "turbo mode" where only one window (db connection) is allowed and caching is heavy

PERFORMANCE CRAP
----------------

is iOS detector working? getting weird errors in logs

test!
  write unit tests for dao.players.getAll
    if you request a stats season that doesn't exist, does the callback still get executed?
    if no players are returned by query, does the callback still get executed?
    if filter removes all players, does the callback still get executed?

show "loading" indicator when uploading large file, otherwise seems to hang and not allow you to click
  should be some generic one, thin bar at top like youtube

deleteOldData
  is playerStats still most important? benchmark
  break up deletion of old ratings and stats?

player.updateValues.getStats doesn't really make sense. Should get all from past 2 seasons, sort by PSID, and take stats up to 2000 minutes

more normalization? team stats, team seasons, player ratings

PHASE TWO: store retired players in a different object store

PHASE THREE: store non-retired players and playerStats in memory
  PROBLEM: to do anything fancy with this, like avoiding writing to DB, it'd make multi-window play impossible
    https://groups.google.com/forum/#!topic/lovefield-users/Xs97HL4tDfk
  on page load, read all into g.playersCache and g.playerStatsCache
  dao.players.getAll can check the index and key properties to see if players are in memory. if so, skip IDB
  is it possible to abstract all IDB updating functions to copy to memory too? would just need wrappers around put (already have it) and cursor.update.
  g.playerStatsCache can be used to get stats to compute player.value, replacing current method

PLAYER DEVELOPMENT REVAMP
-------------------------

shouldn't have literally every aging player turn into a great shooter

old players are currently undervalued

player development revamp http://www.reddit.com/r/BasketballGM/comments/2cz7r6/player_development_code_has_kinda_ridiculous/
  too random, like players with pot=ovr are too likely to improve, makes low ovr high pot players less appealing http://www.reddit.com/r/BasketballGM/comments/36402p/how_does_potential_for_players_work_in_basketball/cravpqu?context=3
  something needs to be done. still too many 3 point shooting centers
  are ovr/pot combos reasonable, since ovr is weighted now?
  old stars should exist
  reports that there are too many PGs with high pot - probably because they can't improve hgt, and hgt is highly weighted in ovr
  too many rookies come in as instant stars. should be more gradual.
  career arcs for ratings - like low endurance/athleticism for old players, but skills remain
  smaller improvement per year, but more consistent
  if ovr==pot for young player, debug.averageCareerArc(50, 50) should be flat but it's a bit bumpy
options:
  compute "pot" for each rating, use that to generate displayed pot
  somehow do it organically, with different rates of growth in different categories
current beta issues:
  different types of players should develop differently
    maybe make it multiplicative? should be much more likely to go from 50-100 than 0-100
    or cutoff-based, like if you're below 20 you're never going to improve there?
    or position-based? height-based?
    ideal: skill-based, train them as a real coach would
  newly-generated players don't have right skill labels
  tune with debug.averageCareerArc(30, 80)

Too many good free agents available at the minimum: http://www.reddit.com/r/BasketballGM/comments/2sxs4l/love_the_game_suggestion_for_free_agency/

TEAM.VALUECHANGE REVAMP
-----------------------

loyalty: players should be reluctant to leave teams they've been on for a while.
http://www.reddit.com/r/BasketballGM/comments/2v26p1/how_are_you_exploiting_the_trade_ai/
http://www.reddit.com/r/BasketballGM/comments/255sta/i_think_we_need_longer_dynasty_achievements/che050a?context=3
IMPORTANT http://www.reddit.com/r/BasketballGM/comments/20i6v3/still_too_easy_to_trade_for_drafted_players/
  just drafted players are undervalued, possibly related to the following issue
PER scaling in player.value is wrong http://www.reddit.com/r/BasketballGM/comments/1y2lci/some_thoughts/cfgz8yk
  change scaling in ovr formula? too confusing?
  this impacts rookie values, leating to an EXPLOIT: http://www.reddit.com/r/BasketballGM/comments/1y2lci/some_thoughts/cfhkvnv
ovr changes should impact player.value, somehow
  probably by scaling PER from the previous season
    but what about old players? is this already factored in to the age decline in player.value?
    but are past years ratings always available from player.value? or is it sometimes done with fake player objects? need to check
  http://www.reddit.com/r/BasketballGM/comments/1ydtpd/seems_much_more_random_now/cfjxhj6
    teams do overvalue their own players in trades, generally
  http://www.reddit.com/r/BasketballGM/comments/2iuc4l/kind_of_a_glitch_that_i_noticed_during_my_last/
second round draft picks are undervalued. also, giving away a pick should never make a trade worse, but sometimes it does now. http://www.reddit.com/r/BasketballGM/comments/2bg3zx/simple_feature_mark_players_as_offlimits_when_we/cj5ap89
  similarly, trading block for nothing can net you second round picks
trade for tons of cheap second round picks, then use that to trade for good asset: www.reddit.com/r/BasketballGM/comments/27wjnp/33_pennies_for_a_dollar/
release and resign pick exploit http://www.reddit.com/r/BasketballGM/comments/1zn61h/finances/cfvzr35\
some limit on trades so people can't make 1000 slightly beneficial trades: http://www.reddit.com/r/BasketballGM/comments/1zzwbs/suggestions_on_trades/cg0e0dg
  probably make opposing owners less likely to trade as the number of proposed trades increases in a season
Eventually:
  "What would make this work?" functions should know about contending/rebuilding. Contending teams should be more eager to offer up young/cheap players, rebuilding teams should be more eager to offer up old/expensive players
    basically, they should view the trade from the other team's perspective, not just their own
  Can I provide better feedback about trade? Like if it's close or not? Or if it's rejected because of cap space issues?
  Set params with optimization algorithm
  Fix needToDrop stuff
    Problem now is, contract gets pushed into someone on the roster and it's lost. This is especially obvious if there is only one player in add and his contract is pushed to roster, then the trade is nothing.
    Probably not that important, since teams almost always have shitty players at the end of their rosters
  EXPLOIT that might be tricky to solve: in the "resigning players" phase, your free agents should still count towards your cap. Otherwise, you can trade to take on salary and then sign your players over the cap
  Should draft pick contract "worth" be determined better somehow, like it is for normal contracts? probably yes
    does this allow removal of fudge factor?
  population (i.e. richness) should influence opinion of contracts

PERFORMANCE CRAP
----------------

separate active and retired players into separate object stores

CURRENT
-------

percentages for FG, FT, 3pt below box score like Yahoo
game log for individual player
  in each box score, include an array of players in the game. index on that.
foreign player names
  draftexpress? emailed them, if no reply, maybe scrape
great ideas: http://www.reddit.com/r/BasketballGM/comments/2q9yn8/ideas_questions_and_feedback_feel_free_to_add/
create a player during the playoffs and his stats row won't show up until the next season. basic problem seems to be that no playoff stats are returned if htere are no regular season stats
a 0 day injury doesn't show up in box score, so it looks like player was just benched http://www.reddit.com/message/messages/2pfuyr
career ending "injuries" http://www.reddit.com/r/BasketballGM/comments/2oo32x/are_there_career_ending_injuries/
if playoffSeries already exists, don't try to create again http://www.reddit.com/r/BasketballGM/comments/2on0ij/a_bug_will_not_advance_to_playoffs_errors_in_log/
  use put, not add
when uploading league file, no need to read whole thing in just to show teams menu. only need to read up to teams. but how?
simulate in multiple tabs -> NaN
should be impossible to have a player average 0 assists in big minutes
Commissioner Mode - make multi-player stuff easy
  don't auto sort AI lineups
  draft stuff that is already implemented
  something for free agents
"My Career" page with GM stats across teams http://www.reddit.com/r/BasketballGM/comments/2gc4sf/gm_page/
+/- http://www.reddit.com/r/BasketballGM/comments/2cpdxg/both_individual_and_5man_units/
total control mode
  select draft pick for every team http://www.reddit.com/r/BasketballGM/comments/2b8g1d/new_multiplayer_league/cj31706
    localStorage.noAutoPick http://www.reddit.com/r/BasketballGM/comments/2dqt3v/i_want_to_start_an_online_league_with_a_faster/cjs51dj
  AI doesn't change roster http://www.reddit.com/message/messages/23pano
season preview
  overview of user's players ratings changes
  overview of notable ratings changes in other players
  MVP race preview
  power rankings
power rankings
  cache values for preseason and after season
    teamSeason.powerRankings = {overall, performance, talent, preseason}
  only show live during regular season
trade UI
  "Don't include in trade" checkbox column for asking AI to propose trade
  email
  http://datatables.net/extensions/fixedcolumns/
  http://www.reddit.com/r/BasketballGM/comments/28tzek/trade_ui_redesign_concept_what_do_you_all_think/
cordova
  in portrait, games in dashboard looks like shit
  hide export link
blog about cordova/web hybrid
  base URL prefix - do in JS
  davisjs: preprocess
  images: data URLs
  upload roster files problem
firefox market
windows 8
upcoming free agents
  off by one contract year?
  should be visible all the time, not blocked by FA limit page
account
  somehow periodically run util.account.check, which will check for login and for local achievements to send to cloud
    is this necessary?
  more pages
    account/edit
    account/:username (public profile showing achievements)
Achievements to add
  longeivity: play 10, 100, 1000 seasons in a singel league
  lucky/unlucky win/lose game 7 in OT
  underdog: things like winning title as 8 seed, etc
  win title without making a trade
  career stat milestone for players on your team from draft to the milestone
mobile UI
  slide in full height menu from right, like facebook or android's DrawerLayout
move manual to wordpress
  " < Basketball GM Manual" in title
  search for any manual links
"Watch list" of players the user is interested in, mainly for free agency
  add "actions" where appropriate, probably as output in player.filter so it can be used elsewhere
    negotiate
      factor out negotiateButton code from freeAgents and negotiationList and player page (if possible)
      some heuristic to see if player is a negotiable
      show mood too?
    draft, fantasy draft
      if prospect, add "draft" button?
      if so, factor out from draft page and add on player page
    ADD TO PLAYER PAGE, elsewhere?
show prospects before draft
  EVENTUALLY
    ratings should really update annually, just like in normal years
      fuzz changing for prospects should factor in changes in scouting budget
    movement between draft classes
      allow promising to draft a player at certain position to influence decision
career stats
  "All Seasons" option - add each unique player/season combo as a row, include column for year
  column/table widths?
  EWA in averages should be average
    if i change how it comes from player.filter, make sure it doesn't fuck up HoF
    same with per36
per36, totals, playoffs options elsewhere
  currently in playerStats and watchList, but too much copy/paste. refactor before expanding
  team history
  roster
per 36 stats in player pages http://www.reddit.com/r/BasketballGM/comments/1ofz6s/per36_stats/
  already implemented for stats page, but should it be a separate entry from player.filter like playoffs? totals isn't. maybe should just be a dropdown to change this all on the player page?
when left menu is shown (lg), don't show the same top menus (only tools and help). but adding hidden-lg to top menu items makes them persist when going from league to non-league dashboard
switch to bitbucket issues
  DON'T ADD ANYTHING NEW HERE!
  gradually move these issues over
  move over github issues
http://www.reddit.com/r/BasketballGM/comments/1sarll/open_source/cdxx3ql
free agents going unsigned?
  salary cap exception? too complicated?
    how much?
    who gets it? only if over cap when free agency starts?
    messages about it
      anywhere salary cap is displayed, including team finanaces
      contract negotiation - show warning if the exception will be used
      resigning players page
      update manual
    implementation
      flag in root of team object - exception available, exception used, exception not granted this season
  add some fucking market shit. calculate the salary demanded by free agents vs cap space available, then adjust free agent demands somehow
    this should be part of the daily updating. if everyone is capped out, drop all salaries to minimum.
notification system
  customize: http://www.reddit.com/r/BasketballGM/comments/1re3ea/new_feature_notification_bubbles/cdmjdyn
  "healed" should show after game, not before
  when fading out, hover should stop animation, remove notification-delete, reset timer to 1s (or something)
    hover on fading in should also stop animation so there is no stutter
  what about for small screens? maybe just show one at a time. is this actually a problem?
  also log these events:
    fired - log, but don't show
    new team
  notify
    when something happens to a player on the watch list
    big AI moves - trades, free agent signings
  merge "retired" and "HOF" notifications for a player on the user's team
  important notifications should be a different color, maybe require acknowledgement before closing
    errors
    refuse to sign
    retire
  colors/icons for good/bad things http://www.reddit.com/r/BasketballGM/comments/22bpwm/suggestion_notification_improvements/

BIG NEW FEATURES
----------------

historic power rankings http://www.reddit.com/r/BasketballGM/comments/2f0ip2/historic_power_rankings_best_teams_of_all_time/
player stat summaries http://www.reddit.com/r/BasketballGM/comments/2bf4z0/functionality_of_the_game_vs_2k/cj5ir16
unlimited draft class support
  http://www.reddit.com/r/BasketballGM/comments/2ajw7c/about_custom_draft/civz0n6
  take this opportunity to add some stuff to gameAttributes too
trading block should allow for multiple (different) offers from the same team
display of relative ratings like https://mail.google.com/mail/u/0/#inbox/144a4a04330edf3d
trade improvements
  refactor trade module with all the below in mind
    clean up even more?
      should create and updatePlayers be merged? updatePlayers already updates tids too
      either way, they should take partial objects and fill in the default/existing values
  trade suggestions (and trading block) should know salary rules
    HOW?
    team.valueChange could be made fast if I allow an extra argument to pass pre-fetched values from the database
    quick fix: check box to only look for teams under the cap http://www.reddit.com/r/BasketballGM/comments/1qh107/proposed_trades_question/
  trades between AI teams
    call team.checkRosterSizes after this if it's in between days
team switching after being fired
  keep track of what team the user controlled, so stats for the user (not the team) can be shown
random events
  like.. player gets suspended, out X games. or player gets into fight, fan support drops. etc.
  need a notification system first
more detailed draft - slower picks, trades, etc.
  slower picks http://www.reddit.com/r/BasketballGM/comments/1r70dv/trade_picks_during_draft
  sort by generic value (current) or team-specific value
  trade picks - note that the code in teamValue will need to be modified to account for the lottery and available players in the draft class
power rankings
  preseason too
  awards watch
popup next to player name with quick view of key stats/ratings
contests: post roster file and goal

BIG NEW GAMEPLAY CHANGES
------------------------

Extended free agency
  order of AI team signings shouldn't be linear
  0 year contracts http://www.reddit.com/r/BasketballGM/comments/1p0sa8/new_feature_extended_free_agency/ccy4gvp
  AI teams can release players to sign a better free agent?
fix contracts, signing
  goal: reasonable total payrolls, no good free agents left every season
  if WS distribution matches NBA, then look at $ vs WS. even better, build a multivariate model with age
  contracts should take ratings into more account, since stats on a good team are inflated and stats on a bad team are depressed
  player contract amounts http://www.reddit.com/r/BasketballGM/comments/1kj0p0/can_i_turn_off_firing/cbpxjyj?context=3
gameSim
  mediocre three point shooters should shoot it less http://www.reddit.com/r/BasketballGM/comments/2bwvpj/psa_players_who_shouldnt_shoot_3s_continue_to/
  smart substitutions http://www.reddit.com/r/BasketballGM/comments/2b9w78/went_7012_with_this_roster_is_this_really_that/cj3zgui
  big men should score more, shoot more FTs http://www.reddit.com/r/BasketballGM/comments/2amqpo/how_come_all_of_the_top_scorers_are_always_3_guys/
  pos/neg effects add on like civ4 defensive bonuses?
  balance http://www.reddit.com/r/BasketballGM/comments/1jfcjw/game_imbalance_fc_with_rdi/ http://www.reddit.com/message/messages/1097mj
  http://www.reddit.com/r/nba/comments/1j1e6q/i_made_a_singleplayer_basketball_management/cbfzr43?context=3 http://www.reddit.com/r/BasketballGM/comments/1k1881/pf_stands_for_powerful/
    too easy to get high percentage inside looks even with a team of all bigs?
    or should some of the "bigs" really be smalls, just mislabeled as PFs?
  make it less easy to get high percentage shots if there is no ball handling
    tweak perimFactor and synergyFactor.
  increase turnovers, particularly if perimFactor (or similar) is low
  increase fouls if perimFactor (or similar) is low
  assists should be function of speed, since those players have the ball more
  situational awareness http://www.reddit.com/r/BasketballGM/comments/1yg6wi/end_of_game_simulation/
  mediocre players on bad teams should be less efficient (shouldn't put up such a high PER, which falls if they join a good team)
contract negotiation
  don't have counter-offers be too drastic
  weirdness
    http://www.reddit.com/r/nba/comments/1j1e6q/i_made_a_singleplayer_basketball_management/cbabaq1
    http://www.reddit.com/r/BasketballGM/comments/1j3it8/free_agency_bug/
    http://www.reddit.com/r/BasketballGM/comments/20k310/may_have_encountered_a_bug_during_contract/
  add free agent to the end of roster
  http://www.reddit.com/r/BasketballGM/comments/1ykybp/free_agent_signing_suggestion/
fuzz should affect potential more than other variables, when pot is different than ovr
mode with ratings hidden
  implement like fuzz?
  maybe use very rough letter grades like A/B/C/D/F to replace the ratings
"My Player" mode http://www.reddit.com/r/BasketballGM/comments/2swmwj/there_should_be_a_game_like_myplayer_in_2k/cntkvj4

MINOR FIXES
-----------

komapping things should use update as well as create!
  get rid of mapping where possible
  related to roster bug?
show team records in box score http://www.reddit.com/r/BasketballGM/comments/2dkpzw/request_team_record_in_box_scores/
retired players should be eligible for season awards
TS%
documentation
  http://www.reddit.com/r/BasketballGM/comments/2agxoe/questions_and_suggestions_from_a_new_player/
smoother multi-window updates
  instead of dbChange, cache previous updateEvents and pass them
    cache expiration?
most improved player
assist leaders too low
Number of years in college should depend on talent level
DataTables - fix default sort order on column click
  text should be asc, numeric should be desc (except draft picks)
  http://datatables.net/ref#asSorting will work. maybe pass it as an option to bbgm_datatable
  but can it be set globally, based on column type? can have ui.datatable automatically read columns and figure it out?
Add MVP and Titles columns to HoF table
Make good young players much less likely to become FAs
Make rookie contracts 1 year longer
top menu tooltips for md
show team records in playoffs, conference standings
don't need to store abbrev with awards, just tids
  fix display in season summary (correct in historyAll)
show team records in playoffs page
on team history, show counts of conf/league championships, hall of fame players, etc
if a player refuses to resign, that decision should also be reflected in free agency (don't recalculate mood)
add "drb" to usage so that good ball handlers shoot more (favor guards over bigs more)
in player page, show red/green for ratings changes from the previous year, maybe as heatmap
in ratings tables, show dpot and dovr columns? maybe?
more owner messages - crowdsource? especially intro
Add markers for clinching playoffs / 1st seed in league standings
trading block crashing bug
  happens in chrome in old leagues, apparently. running out of memory somehow?
expand play menu so it can be used with one click http://www.reddit.com/r/BasketballGM/comments/1ry65b/best_method_of_giving_feedback_and_requesting_new/cds6hph
first errorNotify in contractNegotiation.js really should be inline within that page
league leaders glitch http://www.reddit.com/r/BasketballGM/comments/1r20x5/league_leaders_bug/
merge game.play and freeAgents.play
make sure the changes alert and the "refuses to negotiate" alert both look good
  link to player in "refuses to negotiate" alert
replace random.gauss with random.realGauss
current season shouldn't show in league history page dropdown
make trade counter-offer faster by checking if no trade is possible first http://www.reddit.com/r/BasketballGM/comments/1jumc9/is_it_just_me_or_does_it_take_wayyyy_too_long_for/
document things that affect player mood
security
  validate any user-added content, like custom team names (both in file and through form), custom players, and league names
in playoffs, replace "play week" with "play until end of round"
don't need to check every team's roster limits every time games are played - could auto keep AI teams in line after any trade (with user or between AI teams), and then only the user's team needs to be checked
reorganize top menu
http://code.google.com/p/htmlcompressor/ or something similar
in playoffs, replace Week/Month in Play menu with Round http://www.reddit.com/r/BasketballGM/comments/1w55sb/suggestionplayoffs_simulate_by_round_instead_of/
gamesim shot distribution - less people shooting 3s really poorly, especially tall players
UI to easily switch between conference and division standings on small screens and dashboard http://www.reddit.com/r/BasketballGM/comments/2d4o9r/feature_requests_of_the_week_august_10_2014/cjqrwtf?context=3
schedule page (and dashboard and maybe gamelog) should show opponent records
add "play until end of quarter" in live gamesim

LOW PRIORITY
------------

awards races throughout the season
attendance should change faster http://www.reddit.com/r/BasketballGM/comments/30i8ts/should_attendance_be_more_responsive_to_extremely/
track longest W/L streaks
option to stop sim when player is injured http://www.reddit.com/r/BasketballGM/comments/2s265y/suggestion_option_to_automatically_stop/
tooling
  tools/build.js
    test on windows
  istanbul https://github.com/karma-runner/karma-coverage
  flow - doesn't seem to like requirejs or promises
simple advanced stats
  TS%, etc
  pace-weighted stats
team chemistry http://www.reddit.com/r/BasketballGM/comments/2oco2a/simple_suggestion_team_chemistry/cmrpap6?context=3
use compound index on season + team for games obectStore in helpers.gameLogList, views.leagueDashboard, maybe elsewhere
upcoming free agents page should show at least some information about signings (or non-signings) during re-sign phase
tanking is too easy http://www.reddit.com/r/BasketballGM/comments/20038f/too_easy_to_tank/
contractNegotiation
  young players should only want short deals if they have really high pot-ovr
box plots / distributions
  "it'd be great to overlay your roster to see where you stand. Maybe click on a name in a list to add or remove it from the display. Do I have a fast team? Do I have a three point shooting team? Are we big and bruising and slow?"
ratings change during the season, especially young playerUI to easily switch between conference and division standings on small screens and dashboard http://www.reddit.com/r/BasketballGM/comments/2d4o9r/feature_requests_of_the_week_august_10_2014/cjqrwtf?context=3
compare players http://www.reddit.com/r/BasketballGM/comments/1saclf/suggestion_compare_players/
awards
  show awards count in hall of fame
add numbers for players
  ability to retire numbers
some players should make bad plays - not everyone should have same basketball IQ in gameSim
  add a rating for basketball IQ?
fantasy draft
  when fantasy draft is over, go to summary of the draft
    do this in core.draft.untilUserOrEnd
  make tables sortable
  add entry for fantasy draft summary to draft history dropdown?
league settings
  enable buy out button or not
  set salary cap, luxury tax, exceptions, etc
  enable/disable trading rules
cross-league play
mobile UI, bootstrap 3
  do something about hover tooltips
    injury
    skills
      for injury and skills, maybe make the whole block a hyperlink that opens a popover
        make sure to use on player page too.. can i use helpers.playerName.. there too?
    table headers
    others?
  any columns: *em css - can't i make columns use bootstrap?
some kind of playoff series overview page, including box scores for easy access
luxury tax money should be redistributed to non-taxpaying teams (or teams under the cap?)
A year-to-date comparison of team finances with the previous year.
better core.player.ovr formula
  regression: player = require('core/player'); player.regressRatingsPer();
    weight by minutes played
  THIS NEEDS TO BE UPDATED WHEN PLAYER GENERATION/DEVELOPMENT OR GAMESIM CHANGES!
different owner personalities, with different priorities
trades
  "undo" button for accidental trades
    transaction log first. put "Undo" button after message from other GM only right after a trade finishes. make sure it doesn't show up at other time
      only allow undo if dbChange hasn't changed since the transaction was logged
  "When signing free agents, if you offer then a contract 2 years longer/shorter than the one they want, they'll counter offer one with 1 more/less year. If you offer the same amount of money you previously offered, and change the year to what they want, they'll automatically offer the lowest $ for that amount of years."
more detailed player moods - http://www.reddit.com/r/BasketballGM/comments/1k4val/players_refusing_to_sign_bug/cbln1oo?context=3
  player personality, team chemistry
  http://www.reddit.com/r/BasketballGM/comments/1tkw3e/idea_player_traits/
dashboard info should be on a widget accessible from any screen
some UI indicating how players developed over the offseason
  integrated into roster, or separate page?
player search page
  show stats, ratings, contract, etc. (customizable); allow filters to be applied. also filter by skill icon
  search by stats, ratings, or attributes
  trade for button, or sign button if free agent, or draft button if draft prospect
    same contextual buttons for watch list
    can this become main UI for drafting (at least fantasy draft)
finances
  too easy to make big $$$
    owner should take profits each year
  AI teams should adjust spending
player morale - punishment for tanking
team colors, and uniforms in player icons
harsher, more realistic luxury tax
midlevel exception
playerNameLabels should also put a little hover box over the player link with key stats/ratings
more refined control of playing time
  http://www.reddit.com/r/nba/comments/1j1e6q/i_made_a_singleplayer_basketball_management/cbaegpq
  http://www.reddit.com/r/BasketballGM/comments/1qaml8/playing_time_explain_to_me_like_im_8/
  just set minutes directly? any minutes not included, leave up to coach's discretion
draft
  randomness in picks should factor in relative ratings http://www.reddit.com/r/BasketballGM/comments/1l1713/the_draft_still_needs_some_work_it_seems_my/cbutw7v?context=1
  somehow allow uploading of custom draft classes
trades between AI teams
  each day, pick two random teams. if a trade can be found that both teams like, do it
    generalize core.trade.makeItWork and other parts of core.trade
  transaction log is necessary to keep tabs on this stuff
  also propose trades to the user, somehow
IE support
  dropdowns disappear on refresh?
    unit tests fail too, seemingly for the same reason
  text in dashboard is messed up
  compound indexes
core.team.valueChange should be used to pick which free agents to sign in core.freeAgents.autoSign, but that would be a bitch beacuse of how transactions are set up
  also for resigning players in core.season
trades
  cash
    estimate value of cash - different for different teams? depending on cash, net profit recently, and market size
    upper limit? what is NBA rule?
  more feedback from AI
    if trade is close/far from working, return different messages
    display some indication of what a team wants to do on the trade view, e.g.
      "I need to cut my payroll and start making more money."
      "I could really use a good rebounder."
  sign and trade (only during resigning phase)
profits too large, too easy
  add corporate tax?
  luxury tax increases for repeat offenders?
only show retired players in season summary if they actually played some
components.dropdown tests are very slow in chrome
export/import roster
  some way to specify startingSeason
  download link performance
    http://mjtemplate.org/examples/rison.html
    something besides a data URI?
    no base64? Firefox can't handle #
  error handling if blank or invalid file is supplied
  easily edit in excel?
move most db functions into core.whatever. db should just be about initializing/upgrading
  get rid of "db" module dependence
core.freeAgents should be core.freeAgent or core.freeAgency?
after last resigning negotiation, switch to next phase?
draft lottery
  do a dramatic presentation?
  increase hype for teams that exceed expectations
  tied records?
  should happen in "before draft" phase to allow trading early
increase hype for big free agent signings
how to handle aggregating stats for players who played for more than one team in a season? add them all up in ps in db.getPlayers
  for roster, want just a player's stats with this team this season
    this currently works, just pass a tid
  for player stats view, want total among all teams for one season
    no pass tid and you only get the latest row. need added logic to do sum
  for player view, want separate and combined rows in careerStats without fucking up totals (including PER)
    no pass tid and you get each team separately, but no merged stats as above
contracts
  maybe make them nonlinear.. role players lower, stars higher
    compare to NBA contract distribution
luxury tax should be disbursed amongst non-taxpaying teams
team.rosterAutoSort should automatically set dbChanged, and have an option to not if that's important
test trades more
  multi-player valuation
    rank players by value. each additional value gets some multiplier to diminish its influence. this prevents adding a player to a trade from decreasing its value
    but this should have something to do with the difference between numbers of players on each side?
if fouling out drops team below 5 active players, play fouled out players but add a FT each foul (technical)
show old contracts on old roster view
reassess ui module. delete stuff like ui.dropdown. move other functions elsewhere?
  what is the difference between util.viewHelpers, views.components, and ui?
can i get rid of js/api.js?
core.trade refactoring
  validateSavedTids crap should be in trade.js.
  trade.summary stuff should be automatic and stored in tradeStore
  trade and clear buttons should be disabled during gameSim, with message like in team finances
too easy to do the "be bad, get draft picks, keep payroll low, sign free agents, be good" pattern
  free agents are even less willing to sign with the user, even if it's a good team
final score, hall of fame
  influenced by size of city (see: difficulty in views.newLeague)
database changes
  add activeYears multientry like statsTids use for:
    league leaders
    stats
    ratings
gameSim
  use real clock (this.t) rather than number of possessions
  teams should play quicker as the clock runs out
    more generally, teams should have situational awareness
  more penalty for really unbalanced rosters: http://www.reddit.com/r/nba/comments/1j1e6q/i_made_a_singleplayer_basketball_management/cba743c?context=3
  rename compositeRating to compositeRatings (or something better)
    other plural issues in gameSim
  playing time not adding up to 240?
  do some kind of profiling, see if i can speed it up
    any way to speed up PER? maybe break it up into smaller functions so they can be profiled
    do i need all the player composite ratings?
    do i need all the team composite ratings?
    how does performance change/degrade as the years go on?
  bench players should get minutes in blowouts
in lock functions, update g from database before using any potentially sensitive values
  or should these g.whatever variables be set at all if they're sensitive? lid doesn't change obviously, but the others?
AI modules that contain functions which are called to determine actions
  things to regulate...
    draft picks
    signing free agents
    resigning players
    trades
    budget items (like from team finances view)
    releasing/buying out players when over limit
customize which columns are shown in roster view (and possibly other summary views like trade, free agent, etc)
  http://datatables.net/extras/colvis/
  would it be better just to toggle displays? http://www.reddit.com/r/BasketballGM/comments/1ygzlt/idea_watch_list_toggle_between_stats_and/
    could be different levels of detail (all stats, some stats, min stats) and have these preprogrammed in somehow for toggling to the same number of ratings
AI teams should periodically reorder rosters throughout the season
PER
  slow, particularly after multiple seasons?
    can i have it share a transaction with writing stats in core.game?
some UI showing the state of the team's synergy. maybe like an advisors screen that suggests what kind of player is needed to improve synergy
  also can respond to budget changes
  more general: have "media" reporting things like 10 worst contracts, etc
like on team finances page, anywhere else to add help popups?
  should this be abstracted rather than just inline in views?
  inline anything from the manual?
freeAgentMoods should affect AI team signings - or should it?
  for resigning players
  for signing free agents
AI updating of *Budgets and ticket prices
  maybe not necessary at this stage?
  call core.finances.updateBudgetRanks() after
update formulas
  nationalTvRevenue
    same for each team, change contract year by year and display in team finances
  localTvRevenue
    eventually, t.seasons[0].tvContract

FUTURE
------

event log UI
  allow filtering type with checkboxes
  what about events with no tid? they are currently not viewable
draftOrder should just be in globals, not a real table
shot charts showing hot spots (red/yellow/green) based on shot location data
most improved player
If you are simulating through the whole season and execute a trade while simulating, it will continue simulating even if you are over the roster limit. http://www.reddit.com/r/BasketballGM/comments/1xch01/trades_after_season/cfamo73
players from different countries/nationalities
  how to pick names?
  http://www.reddit.com/message/messages/2rdpk8
IE10 support
  davisjs for knockoutjs links in IE10
    elem.host comes up blank in originChecks
    hacky solution used now (see js/lib/README.md) but maybe this will lead to a real answer: http://stackoverflow.com/q/17641380/786644
  http://www.reddit.com/r/BasketballGM/comments/1kj8nv/i_have_updated_firefox_but_the_game_wont_load_in/
hire/fire different coaches with different strategies
Web workers
  don't seem to actually help performance. maybe help responsiveness
  benchmark?
  would it be worth it to parallelize advstats?
boxplots for shot location stats, plus comparison to NBA data
import/export stuff
  online "locker" that you can sync saved games to
  https://unhosted.org/adventures/7/Adding-remote-storage-to-unhosted-web-apps.html
  league names
    "Edit" button between "Export" and "Delete" - set in leaguesStore and gameAttributes
      move delete/edit/export under one button, "manage". have the 3 buttons pop out in place when you hit manage, then it functions as it does now. popped buttons can be colored too, then
other advanced stats
  WS - http://www.basketball-reference.com/about/ws.html requires Basketball on Paper - http://www.sports-reference.com/cbb/about/ws.html is simpler
  things derived from +/-, maybe on demand
moving to other cities
expansion teams (add population growth, expand when certain conditions are met)
team finances view
  compare bar graphs against league averages?
different size stadiums, building new stadiums
tv revenue as a variable
  local tv contract - $10 million
    base on tvContractAmount, tvContractExp
    will be a deal from 3 to 5 years in length
    based on...
      region population
      "hype"
      random noise
      "random event" - competition between two networks, Sports TV and The Basketball Channel
    when renegotiating and really bad, the guy pretends not to know you - "Atlanta Herons? Is that the team from the Mexican/Canadian/Arena/Indoor/Xtreme Volleyball/Soccer/Tennis/Racing/Curling/MudWrestling League?"
stat views
  playoff/regular season toggle in team/player stats, league leaders
input to helpers.formatCurrency (and all currency in variables everywhere) should be in 1000s of dollars and then only converted to millions when displayed
AI teams should have to deal with fuzz too
"dbChanged" updateEvent - more correct way
  store a list of times and "update events". compare last updated time against that list, and then see the update events. pass as list in "update event" to realtime update
  check everywhere dbChange or lastDbChange is set and see if it should be more refined
    add playerMovement updateEvent, for when a player signs a contract, becomes a free agent, or is traded
  or use something like broadcastchannel https://hacks.mozilla.org/2015/05/trainspotting-firefox-38/
bbgmView
  can i do some check to abandon display if idLoading is mismatched with reality? like for clicking a slow link followed by a fast link, in rapid succession, the fast output should show and the slow should be short circuited.
    in practice, this doesn't seem to matter much
  shouldn't have newPhase updateEvent doing much. instead, have an array of what changed in that phase
    (updateEvents.indexOf("newPhase") >= 0 && g.phase === g.PHASE.PRESEASON) should be newSeason
  use req.redirect from POST to manage history optimally
  make it less tied to BBGM specifically. shouldn't depend on BBGM-specific modules like g, ui, and util/viewHelpers
views.teamFinances should merge db call with team.filter to get seasonAttrs, but that will require rewriting seasonAttrs handling in team.filter to handle multiple seasons.
git log -- js/core/gameSimNew.js
live play-by-play simulation
  slow it down http://www.reddit.com/r/BasketballGM/comments/1pu92x/new_feature_live_playbyplay_simulation/cd6xq54?context=3
  change of possession with no rebound/turnover?
  live box score
    update injury icon when player is hurt - would be easy if injury.type was observable, but it's not and I have no idea why. force update with fake name update?
    game clock using min - more accurate, but more complicated - does this even work?
  could fake where the shots are to display graphically
  when someone wins the title, you can see the phase change at the top even while watching the live play-by-play of the last game. this leaks info about who won
  allow the user to make substitutions in realtime
when i have more money, get logos and colors for default teams - maybe by /u/mbingcrosby or /u/R_E_D_D_l_T
multi team trades

Template Stuff
--------------

Below are relatively boring/minor improvements that would make the templating slightly better/faster/clearer/whatever.

gameLog
  boxScore should be observable, but nothing inside should be except gid
dashboard
  observables set right by mapping
    historical things (old scores, old records) don't need to be observable?
    arrays need correct keys
team finances
  smarter updating of player salaries table: contracts should only update on playerMovement
feasible to use knockout for updating datatable? or kogrid?
trade - not fully knockoutifieid
  mapping to update summary.teams.trade, userRoster, otherRoster
  can i do a redirect from post without refreshing everything?
    just call ui.realtimeUpdate which should allow for smart handling
      if trade is accepted/cleared, playerMovement will instigate a refresh of rosters
      if trade is proposed, message will somehow explicity be sent (set in VM? but what if VM not initialized?)
  when to delete stored message?
    at beginning of new propose
    on clear
    when team changes
  changing the trading partner shouldn't refresh the user's team
negotiation
  some things can probably be non-observable
draftSummary
  don't show this season as option if before draft - have an option in components.dropdown
playerNameLabels always updates even if none of the inputs did - why
  if ratings.skills is generated by the mapping plugin, it's an observable array and this fucks things up. it would be a bitch to fix, though.
    quick fix - return a string for templates rather than array.
leaders
  flatten a bit
roster
  check release, buy out, trade for
  flatten a bit
  vars.ptModifiers does not need to be observable
  for some reason, vars.players.injury stuff isnt' observable so days remaining injured doesn't update in a timely manner. very bizarre
dataTables/grid knockout
  examples
    https://github.com/CogShift/Knockout.Extensions
      https://github.com/CogShift/Knockout.Extensions/issues/9
    https://github.com/Knockout-Contrib/KoGrid
    http://chadmullins.com/javascript/knockout-js-series-part-2-binding-knockout-js-to-a-datatables-grid/
inbox
  on new message (can be a newMessage update event), just add to messages list rather than always refreshing
player_
  face display with forward/back button?
    some things become observables - why???
    mapping function not run right the second time - try to create jsfiddle
      arrays are becoming observableArrays
schedule, teamHistory
  partial load of list for updates, like in gameLog list
freeagents
  optimize refreshes
dist
  allow updating box plots without refresh
gameLog
  set more stuff through mapping
reassess dropdown - should it really be called like it is in uiEvery? can i use a computed? problem is, some things need to listen to updateEvents too, not just observables
eventLog
  don't need things inside events observableArray to be observable

---





# Pre-JavaScript TODO

csrf protection
  even for ajax https://docs.djangoproject.com/en/1.2/releases/1.2.5/#csrf-exception-for-ajax-requests

# BELOW IS OLD STUFF

UI
--
in team stats tab, allow toggle to show opponent stats

AI (NON-GAMESIM)
----------------
trade
  AI teams trade with each other
  Feedback from trades (way off, that's close, etc)
  "Oh, you again?" after failed trade attempts
  AI teams should be aware of contract lengths and the implications thereof
AI teams release/buy out players to sign a better free agent

---

Potential Translators
- brazilian: henrique.andrade@ufrj.br
- chinese: rendu2mai@163.com<|MERGE_RESOLUTION|>--- conflicted
+++ resolved
@@ -1,7 +1,6 @@
 CURRENT
 -------
 
-<<<<<<< HEAD
 feats table should show both playoffs and regular season by default
 
 https://www.reddit.com/r/BasketballGM/comments/3gjqgd/lets_brainstorm_a_bit_about_this_30_seasons/
@@ -17,12 +16,11 @@
 potential over 100 https://www.reddit.com/r/BasketballGM/comments/3ft6q8/player_with_potential_over_100/
 
 separate advanced stats table in player page, so there is room for everything in screenshots
-=======
+
 different jump to menus for season and team specific pages?
   or unify
   add gamelog, roster, team finances
     get rid of "More:" links
->>>>>>> 7c19ee4f
 
 gamesim rewrite
   game situation awareness (blowouts, close games, etc)
