--- conflicted
+++ resolved
@@ -1,4 +1,3 @@
-<<<<<<< HEAD
 Email users after bbgm update
 
 "in my 12 team league the dashboard displays team points allowed as 30th - 19th rather than 12th-1st"
@@ -8,19 +7,9 @@
 - color stats in ratings popover
 
 playersPlus - worth passing in ratings/stats, or is it always all? or at least default to all?
-=======
+
 bugs in really big leagues
 - https://www.reddit.com/r/BasketballGM/comments/63dwny/error_maximum_ipc_message_size_exceeded/
-
-test QuotaError, other Backboard crap
-
-Email users after bbgm update
-
-followup blog posts
-- user metrics after performance increase
-
-IVERSON - EVENTUALLY
->>>>>>> d666c21a
 
 filtering
 - disable in some columns, like "Negotiate" buttons. maybe config in getCols?
