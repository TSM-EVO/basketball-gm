--- conflicted
+++ resolved
@@ -15,12 +15,7 @@
   - PPG is too skewed
   - APG not skewed enough
 - fix combobox refresh issue
-<<<<<<< HEAD
 - If it's actually fun, make a .deb and distribute
-=======
-If it's actually fun, make a .deb and distribute
->>>>>>> 641e1994
-
 
 All the other UI prettifying and code refactoring stuff can wait.
 
