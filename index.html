--- conflicted
+++ resolved
@@ -247,11 +247,7 @@
           <a href="http://basketball-gm.com/blog/" target="_blank">Blog</a> · 
           <a href="http://basketball-gm.com/contact/" target="_blank">Contact</a> · 
           <a href="http://basketball-gm.com/share/" target="_blank">Share</a><br>
-<<<<<<< HEAD
-          <p class="rev">v3.3 · <!--rev-->2014.10.22.35</p>
-=======
           <p class="rev">v3.4 · <!--rev-->2014.12.05.1239</p>
->>>>>>> 7d1517ea
         </p>
       </footer>
     </div>
