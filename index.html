<!DOCTYPE html>
<html lang="en">
  <head>
    <meta charset="utf-8">
    <title>Basketball GM</title>
    <meta name="viewport" content="width=device-width, initial-scale=1.0, user-scalable=no">

    <link rel="shortcut icon" href="/ico/favicon.ico">
    <link rel="apple-touch-icon-precomposed" sizes="114x114" href="/ico/apple-touch-icon-114-precomposed.png">
    <link rel="apple-touch-icon-precomposed" sizes="72x72" href="/ico/apple-touch-icon-72-precomposed.png">
    <link rel="apple-touch-icon-precomposed" href="/ico/apple-touch-icon-57-precomposed.png">

    <script type="text/javascript">
      window.inCordova = document.URL.indexOf('file://') === 0;
      window.bbgmPrefix = window.inCordova ? "" : "/"; // Relative URLs for Cordova

      function loadCSS(filename){
        var el = document.createElement("link");
        el.setAttribute("rel", "stylesheet");
        el.setAttribute("href", bbgmPrefix + filename);
        document.getElementsByTagName("head")[0].appendChild(el);
      }

      if (localStorage.debug === "debug") {
        loadCSS("css/bootstrap.css");
        loadCSS("css/bbgm.css");
        loadCSS("css/bbgm-notifications.css");
        loadCSS("css/DT_bootstrap.css");
      } else {
        loadCSS("gen/bbgm.css");
      }

      window.enableLogging = location.host.indexOf("basketball-gm.com") >= 0 && location.pathname.indexOf("/test") === -1;

      if (enableLogging) {
        // Google Analytics
        var _gaq = _gaq || [];
        _gaq.push(['_setAccount', 'UA-38759330-1']);
        _gaq.push(['_setDomainName', 'basketball-gm.com']);
        _gaq.push(['_trackPageview']);
        (function() {
          var ga = document.createElement('script'); ga.type = 'text/javascript'; ga.async = true;
          ga.src = ('https:' == document.location.protocol ? 'https://ssl' : 'http://www') + '.google-analytics.com/ga.js';
          var s = document.getElementsByTagName('script')[0]; s.parentNode.insertBefore(ga, s);
        })();

        // Bugsnag
        (function () {
          var bs = document.createElement('script'); bs.type = 'text/javascript'; bs.async = true;
          bs.src = "http://d2wy8f7a9ursnm.cloudfront.net/bugsnag-2.min.js";
          bs.dataset.apikey = "c10b95290070cb8888a7a79cc5408555";
          var s = document.getElementsByTagName('script')[0]; s.parentNode.insertBefore(bs, s);
        })
      }
    </script>
  </head>

  <body>
    <script type="text/javascript">
      if (enableLogging) {
        // Google Consumer Surveys
        var TriggerPrompt = function(articleUrl, contentId) {
          var ARTICLE_URL = articleUrl;
          var CONTENT_ID = contentId || '';
          var el = document.createElement('script');
          var url = 'http://survey.g.doubleclick.net/survey?site=5945171946504192' +
                    '&url=' + encodeURIComponent(ARTICLE_URL) +
                    (CONTENT_ID ? '&cid=' + encodeURIComponent(CONTENT_ID) : '') +
                    '&random=' + (new Date).getTime() +
                    '&after=1';
          el.setAttribute('src', url);
          var head = document.getElementsByTagName('head')[0] ||
              document.getElementsByTagName('body')[0];
          head.appendChild(el);
        };

        // Survata
        (function(w, d, t, v) {
            w[v] = w[v] || {}; w[v].qr = []; w[v].qf = [];
            var got = 0, g = function() {
                if (got) { return; } got = 1;
                w[v].ft = setTimeout(function() {
                    for (var i = 0; i < w[v].qf.length ; i++) { w[v].qf[i][0].call(w[v]); }
                    w[v].f = 1; w[v].qf = [];
                    w[v].fail = function(fn) { fn.call(w[v]); return w[v]; };
                }, 5000);
                var s = d.createElement(t);
                s.src = ('https:' === d.location.protocol ? 'https:' : 'http:') + "//api.survata.net/latest/js/survata.js?cb="+((new Date().getTime())/1e3).toFixed();
                var scr = d.getElementsByTagName(t)[0], par = scr.parentNode; par.insertBefore(s, scr);
            };
            w[v].ready = function() { g(); w[v].qr.push(arguments); return w[v]; };
            w[v].fail = function() { g(); w[v].qf.push(arguments); return w[v]; };
            w[v].publisher = "ca71e3e4-0cc9-464d-aa0e-38e8d5d700f3";
        }(window, document, 'script', 'Survata'));
      }
    </script>

    <nav class="navbar navbar-default navbar-fixed-top" role="navigation" id="top-menu">
      <div class="container">
        <div class="pull-right">
            <a class="navbar-link user-menu" href="/account/login_or_register" data-bind="visible: !username()">
              <span class="glyphicon glyphicon-user"></span>
              <span class="visible-lg">Login/Register</span>
            </a>
            <a class="navbar-link user-menu" href="/account" data-bind="visible: username" style="display: none">
              <span class="glyphicon glyphicon-user"></span>
              <span class="visible-lg" data-bind="text: username"></span>
            </a>
        </div>

        <div class="navbar-header">
          <button type="button" class="navbar-toggle" data-toggle="collapse" data-target="#top-menu-collapse">
            <span class="sr-only">Toggle navigation</span>
            <span class="icon-bar"></span>
            <span class="icon-bar"></span>
            <span class="icon-bar"></span>
          </button>
          <a class="navbar-brand" href="/"><img src="data:image/png;base64,iVBORw0KGgoAAAANSUhEUgAAABIAAAASCAYAAABWzo5XAAAAAXNSR0IArs4c6QAAAAZiS0dEAP8A/wD/oL2nkwAAAAlwSFlzAAAN1wAADdcBQiibeAAAAAd0SU1FB9wIFRUXBgiS2qAAAAN8SURBVDjLbZRdTFtlGMd/b885PaXfYOk2vqHODWFsZIqySGLMdJsx2SQGdZk3uzIaL4war0282LUX3ng7WLLdSEzcZqJxKmXOSLbBBoJaoBDWQktLP0/POT1etHSV7E3e5D0neX75///P+7yCJ6zeVuW9Vwc9r4eCSo9TtgVspo1Mzty+fi+bWUro1/6Na1/vrRH1H8+F3P2vHHdcOjPkfi2eNBSbBacH3LhtNtAADcandvTx31Nzq1vWxQebubu7tdLuYeSo69SH53zjn5x/aqirTZH6QirPtNm5OZMDAQGPDMBAiyp1+pQDflWMysKa/yepL9VAve32/o/fbJq4cNrfjR2wAzLYJMHhNpX1LYNbD/L0taoIoMOvsJY0XIMHHCPRtPnLelrfkAAuvOy//NlY4DgyoFRBSlWqBft9MgGXxNXwDh1NCk7FxtaOwYl2py+a0HvCq4XL0vBB5xtfng9+GvBLMjao7SqEMmCCW7Ux2O5geqHAXFQjUyzz7f0MA/scndGUMS8/36W+3aRKju/CGewNAkkVIINVbUPQK9HZpOBXJIQNTh5xVYIvglwWnDvokW4vF0bl7Ux5aGapwMkBNw0e8dhWtQ3xpMFfyyVSaRMMKGvQ5lE40qzW+t7hV7rlYy0O6dQhd8VGsWrFqIIEBJ0ywZBc+acDJVjd0Pl+Nks4kqfTreCyi2bZJYmK1Lo8aopEXVZmFWRUuqa0CholCQm4s1Zwytm8FUcjVIOYdYr2hB7bNphayIMBkbjOR8NN2E1BX8ARlZc3SxGKDNcgZhVSBW3nTW7MZdF1aPHJnDnsoUEIvvopyfWHWc4+7WE1U1qUp9e0a5GYPtYdUORdNUXL4lYkx6OMQaNLYrTPiyqJivUybCQMjgYdbGdNFh5p2p1V7aoAeKffGx7t9Q5bgIGFqgpe6nGyzys/tgc10MSfad7t97EYK/HFz5vTV+bSJ2SASMp830JMjj3r6aJ+CovVwOtCv71SYLDZgTDgj/XCym8ruc9rs7a+o8eSudKsJWwjx/Y7Gvfe6t29ENNI5E2GWhqYmE0tfzOT+uB+XPvxf9MfSRuR+U3th8Wt0qGeRntrwCnJ9U/Mjb+zZEoWoUa7fmkqcfPKvdzF6fVc+Inv0e56ocV59sX2hrfavErXwpbWrpmW6PAp0UTBXPw1mp18GCtN7q35D5RXZnIkhyKSAAAAAElFTkSuQmCC" width="18" height="18"><span class="hidden-md hidden-sm hidden-xs">Basketball GM</span><span class="visible-md visible-sm visible-xs" data-bind="if: lid() === undefined">Basketball GM</span></a>
          <ul class="nav navbar-nav-no-collapse" id="play-menu" data-no-collapse="true" data-bind="visible: lid() !== undefined" style="display: none">
            <li class="dropdown">
              <a href="#" class="dropdown-toggle" data-toggle="dropdown" id="play-button-link" class="play-button"><span class="hidden-xs">Play</span> <b class="caret"></b></a>
              <ul class="dropdown-menu" data-bind="foreach: options" id="play-menu-options">
                <li><a data-bind="attr: {href: url, id: id}, html: label"></a></li>
              </ul>
            </li>
          </ul>
          <p class="navbar-text-two-line-no-collapse" data-no-collapse="true" data-bind="visible: lid() !== undefined" style="display: none">
            <span data-bind="text: phaseText"></span><br />
            <span data-bind="text: statusText"></span>
          </p>
        </div>

        <div class="collapse navbar-collapse navbar-right" id="top-menu-collapse">
          <ul class="nav navbar-nav" id="nav-primary">
            <li data-bind="visible: lid() !== undefined" style="display: none"><a data-bind="attrLeagueUrl: {href: []}"><span class="glyphicon glyphicon-home"></span></a></li>
            <li class="dropdown" data-bind="visible: lid() !== undefined" style="display: none">
              <a href="#" class="dropdown-toggle" data-toggle="dropdown"><span class="hidden-sm">League <b class="caret"></b></span><span class="visible-sm">L <b class="caret"></b></span></a>
              <ul class="dropdown-menu">
                <li class="dropdown-header visible-sm">League</li>
                <li><a data-bind="attrLeagueUrl: {href: ['standings']}">Standings</a></li>
                <li><a data-bind="attrLeagueUrl: {href: ['playoffs']}">Playoffs</a></li>
                <li><a data-bind="attrLeagueUrl: {href: ['league_finances']}">Finances</a></li>
                <li><a data-bind="attrLeagueUrl: {href: ['history_all']}">History</a></li>
                <li><a data-bind="attrLeagueUrl: {href: ['power_rankings']}">Power Rankings</a></li>
              </ul>
            </li>
            <li class="dropdown" data-bind="visible: lid() !== undefined" style="display: none">
              <a href="#" class="dropdown-toggle" data-toggle="dropdown"><span class="hidden-sm">Team <b class="caret"></b></span><span class="visible-sm">T <b class="caret"></b></span></a>
              <ul class="dropdown-menu">
                <li class="dropdown-header visible-sm">Team</li>
                <li><a data-bind="attrLeagueUrl: {href: ['roster']}">Roster</a></li>
                <li><a data-bind="attrLeagueUrl: {href: ['schedule']}">Schedule</a></li>
                <li><a data-bind="attrLeagueUrl: {href: ['team_finances']}">Finances</a></li>
                <li><a data-bind="attrLeagueUrl: {href: ['team_history']}">History</a></li>
              </ul>
            </li>
            <li class="dropdown" data-bind="visible: lid() !== undefined" style="display: none">
              <a href="#" class="dropdown-toggle" data-toggle="dropdown"><span class="hidden-sm">Players <b class="caret"></b></span><span class="visible-sm">P <b class="caret"></b></span></a>
              <ul class="dropdown-menu">
                <li class="dropdown-header visible-sm">Players</li>
                <li><a data-bind="attrLeagueUrl: {href: ['free_agents']}">Free Agents</a></li>
                <li><a data-bind="attrLeagueUrl: {href: ['trade']}">Trade</a></li>
                <li><a data-bind="attrLeagueUrl: {href: ['trading_block']}">Trading Block</a></li>
                <li><a data-bind="attrLeagueUrl: {href: ['draft']}">Draft</a></li>
                <li><a data-bind="attrLeagueUrl: {href: ['watch_list']}">Watch List</a></li>
                <li><a data-bind="attrLeagueUrl: {href: ['hall_of_fame']}">Hall of Fame</a></li>
              </ul>
            </li>
            <li class="dropdown" data-bind="visible: lid() !== undefined" style="display: none">
              <a href="#" class="dropdown-toggle" data-toggle="dropdown"><span class="hidden-sm">Stats <b class="caret"></b></span><span class="visible-sm">S <b class="caret"></b></span></a>
              <ul class="dropdown-menu">
                <li class="dropdown-header visible-sm">Stats</li>
                <li><a data-bind="attrLeagueUrl: {href: ['game_log']}">Game Log</a></li>
                <li><a data-bind="attrLeagueUrl: {href: ['leaders']}">League Leaders</a></li>
                <li><a data-bind="attrLeagueUrl: {href: ['player_ratings']}">Player Ratings</a></li>
                <li><a data-bind="attrLeagueUrl: {href: ['player_stats']}">Player Stats</a></li>
                <li><a data-bind="attrLeagueUrl: {href: ['team_stats']}">Team Stats</a></li>
              </ul>
            </li>
            <li class="dropdown">
              <a href="#" class="dropdown-toggle" data-toggle="dropdown"><span class="hidden-sm">Tools <b class="caret"></b></span><span class="visible-sm">X <b class="caret"></b></span></a>
              <ul class="dropdown-menu">
                <li class="dropdown-header visible-sm">Tools</li>
                <li><a href="/account">Achievements</a></li>
                <li data-bind="visible: lid() !== undefined && godMode" style="display: none"><a data-bind="attrLeagueUrl: {href: ['customize_player']}" class="god-mode">Create A Player</a></li>
                <li data-bind="visible: lid() !== undefined" style="display: none"><a data-bind="attrLeagueUrl: {href: ['edit_team_info']}">Edit Team Info</a></li>
                <li data-bind="visible: lid() !== undefined" style="display: none"><a data-bind="attrLeagueUrl: {href: ['event_log']}">Event Log</a></li>
                <li data-bind="visible: lid() !== undefined" style="display: none"><a data-bind="attrLeagueUrl: {href: ['export_league']}">Export League</a></li>
                <li data-bind="visible: lid() !== undefined" style="display: none"><a data-bind="attrLeagueUrl: {href: ['fantasy_draft']}">Fantasy Draft</a></li>
                <li data-bind="visible: lid() !== undefined" style="display: none"><a data-bind="attrLeagueUrl: {href: ['god_mode']}">God Mode</a></li>
                <li data-bind="visible: lid() !== undefined" style="display: none"><a data-bind="attrLeagueUrl: {href: ['delete_old_data']}">Improve Performance</a></li>
                <li data-bind="visible: lid() !== undefined && godMode" style="display: none"><a data-bind="attrLeagueUrl: {href: ['new_team']}" class="god-mode">Switch Team</a></li>
                <li data-bind="visible: lid() !== undefined" style="display: none" role="presentation" class="divider"></li>
                <li role="presentation" class="dropdown-header">Use at your own risk!</li>
                <li data-bind="visible: lid() !== undefined" style="display: none"><a href="" onclick="(function () { g = require('globals'); season = require('core/season'); season.newPhase(g.PHASE.PLAYOFFS); }())">Skip To Playoffs</a></li>
                <li data-bind="visible: lid() !== undefined" style="display: none"><a href="" onclick="(function () { g = require('globals'); season = require('core/season'); season.newPhase(g.PHASE.BEFORE_DRAFT); }())">Skip To Before Draft</a></li>
                <li data-bind="visible: lid() !== undefined" style="display: none"><a href="" onclick="(function () { g = require('globals'); season = require('core/season'); season.newPhase(g.PHASE.AFTER_DRAFT); }())">Skip To After Draft</a></li>
                <li data-bind="visible: lid() !== undefined" style="display: none"><a href="" onclick="(function () { g = require('globals'); season = require('core/season'); season.newPhase(g.PHASE.PRESEASON); }())">Skip To Preseason</a></li>
                <li data-bind="visible: lid() !== undefined" style="display: none"><a href="" onclick="(function () { draft = require('core/draft'); draft.untilUserOrEnd(); }())">Force Resume Draft</a></li>
                <li><a href="" onclick="toggleDebugMode()" id="toggle-debug-mode">Toggle Debug Mode</a></li>
                <li><a href="" onclick="resetDb()">Reset DB</a></li>
              </ul>
            </li>
            <li class="dropdown">
              <a href="#" class="dropdown-toggle" data-toggle="dropdown"><span class="hidden-sm">Help <b class="caret"></b></span><span class="visible-sm">? <b class="caret"></b></span></a>
              <ul class="dropdown-menu">
                <li class="dropdown-header visible-sm">Help</li>
                <li><a href="/manual">Overview</a></li>
                <li><a href="/changes">Changes</a></li>
                <li><a href="http://basketball-gm.com/manual/customization/">Custom Rosters</a></li>
                <li><a href="http://basketball-gm.com/manual/debugging/" target="_blank">Debugging</a></li>
              </ul>
            </li>
          </ul>
        </div>
      </div>
    </nav>

    <div class="container">
      <div id="content" data-id-loading="" data-id-loaded="">
        <h1>Loading...</h1>
        <p>This should only take a couple seconds on a fast connection.</p>
      </div>

      <p class="clearfix"></p>
      <hr>

      <footer>
        <p>
          <a href="http://basketball-gm.com/about/" target="_blank">About</a> · 
          <a href="http://basketball-gm.com/advertise/" target="_blank">Advertise</a> · 
          <a href="http://basketball-gm.com/blog/" target="_blank">Blog</a> · 
          <a href="http://basketball-gm.com/contact/" target="_blank">Contact</a> · 
          <a href="http://basketball-gm.com/share/" target="_blank">Share</a><br>
<<<<<<< HEAD
          <p class="rev">v3.3 · <!--rev-->2014.09.18.1310</p>
=======
          <p class="rev">v3.3 · <!--rev-->2014.09.24.1361</p>
>>>>>>> 8b8d38ee
        </p>
      </footer>
    </div>

    <div class="modal fade" id="modal-ads">
      <div class="modal-dialog">
        <div class="modal-content">
          <div class="modal-header">
            <button type="button" class="close" data-dismiss="modal"><span aria-hidden="true">&times;</span><span class="sr-only">Close</span></button>
            <h4 class="modal-title">Please support Basketball GM!</h4>
          </div>
          <div class="modal-body">
            <p>Basketball GM is completely free. Fuck that "freemium"/"free to pay" nonsense. If you appreciate that, check out the ads below. Anything you buy at <a target="_blank" href="http://www.amazon.com/?_encoding=UTF8&camp=1789&creative=9325&linkCode=ur2&tag=basgm-20&linkId=7YBNIB5YFCVQYMA3">Amazon</a><img src="http://ir-na.amazon-adsystem.com/e/ir?t=basgm-20&l=ur2&o=1" width="1" height="1" border="0" alt="" style="border:none !important; margin:0px !important;" /> through these links will help Basketball GM!</p>
          </div>
        </div>
      </div>
    </div>

    <iframe style="display: none;" src="/manifest_hack"></iframe> 

    <script>
      // Tools > Reset DB
      function resetDb() {
        var db;

        if (window.confirm("Are you sure you want to reset the database? This will delete all your current saved games.")) {
          db = require("db");
          db.reset();
        }
      }

      // Tools > Toggle Debug Mode
      if (localStorage.debug === "debug") {
        document.getElementById("toggle-debug-mode").innerHTML = "Disable Debug Mode";
      } else {
        document.getElementById("toggle-debug-mode").innerHTML = "Enable Debug Mode";
      }
      function toggleDebugMode() {
        if (localStorage.debug === "debug") {
          localStorage.debug = "";
        } else {
          localStorage.debug = "debug";
        }
        location.reload();
      }
      // Hide in Cordova
      if (window.inCordova) {
        document.getElementById("toggle-debug-mode").parentNode.style.display = "none";
      }

      // Load either compiled script or RequireJS loader
      var body = document.getElementsByTagName('body').item(0);
      var script = document.createElement('script');
      script.type = 'text/javascript';
      if (localStorage.debug === "debug") {
        console.log("If you want better performance, click Tools > Disable Debug Mode.");
        script.src = bbgmPrefix + "js/lib/require.js";
        script.dataset.main = bbgmPrefix + "js/app.js";
      } else {
        console.log("If you want to see accurate error messages, click Tools > Enable Debug Mode.");
        script.src = bbgmPrefix + "gen/app.js";
      }
      body.appendChild(script);
    </script>
  </body>
</html><|MERGE_RESOLUTION|>--- conflicted
+++ resolved
@@ -232,11 +232,7 @@
           <a href="http://basketball-gm.com/blog/" target="_blank">Blog</a> · 
           <a href="http://basketball-gm.com/contact/" target="_blank">Contact</a> · 
           <a href="http://basketball-gm.com/share/" target="_blank">Share</a><br>
-<<<<<<< HEAD
-          <p class="rev">v3.3 · <!--rev-->2014.09.18.1310</p>
-=======
-          <p class="rev">v3.3 · <!--rev-->2014.09.24.1361</p>
->>>>>>> 8b8d38ee
+          <p class="rev">v3.3 · <!--rev-->2014.09.28.1099</p>
         </p>
       </footer>
     </div>
