--- conflicted
+++ resolved
@@ -107,56 +107,8 @@
             foundWest = true;
         }
 
-<<<<<<< HEAD
         if (foundEast && foundWest) {
             break;
-=======
-        // Sort teams by tid so it can be easily used in awards formulas
-        teams.sort(function (a, b) { return a.tid - b.tid; });
-
-        return [teams, tx.players.index('tid').getAll(backboard.lowerBound(g.PLAYER.FREE_AGENT)).then(function (players) {
-            return player.withStats(tx, players, {
-                statsSeasons: [g.season]
-            });
-        })];
-    }).spread(function (teams, players) {
-        var categories, champTid, factor, i, j, p, rookies, type;
-
-        players = player.filter(players, {
-            attrs: ["pid", "name", "tid", "abbrev", "draft"],
-            stats: ["gp", "gs", "min", "pts", "trb", "ast", "blk", "stl", "ewa"],
-            season: g.season
-        });
-
-        // League leaders - points, rebounds, assists, steals, blocks
-        factor = (g.numGames / 82) * Math.sqrt(g.quarterLength / 12); // To handle changes in number of games and playing time
-        categories = [];
-        categories.push({name: "League Scoring Leader", stat: "pts", minValue: 1400});
-        categories.push({name: "League Rebounding Leader", stat: "trb", minValue: 800});
-        categories.push({name: "League Assists Leader", stat: "ast", minValue: 400});
-        categories.push({name: "League Steals Leader", stat: "stl", minValue: 125});
-        categories.push({name: "League Blocks Leader", stat: "blk", minValue: 100});
-
-        for (i = 0; i < categories.length; i++) {
-            players.sort(function (a, b) { return b.stats[categories[i].stat] - a.stats[categories[i].stat]; });
-            for (j = 0; j < players.length; j++) {
-                p = players[j];
-                if (p.stats[categories[i].stat] * p.stats.gp >= categories[i].minValue * factor || p.stats.gp >= 70 * factor) {
-                    awardsByPlayer.push({pid: p.pid, tid: p.tid, name: p.name, type: categories[i].name});
-                    break;
-                }
-            }
-        }
-
-        // Add team games won to players
-        for (i = 0; i < players.length; i++) {
-            // Special handling for players who were cut mid-season
-            if (players[i].tid >= 0) {
-                players[i].won = teams[players[i].tid].won;
-            } else {
-                players[i].won = 20;
-            }
->>>>>>> dd58d77d
         }
     }
 
@@ -173,6 +125,26 @@
         stats: ["gp", "gs", "min", "pts", "trb", "ast", "blk", "stl", "ewa"],
         season: g.season
     });
+
+    // League leaders - points, rebounds, assists, steals, blocks
+    const factor = (g.numGames / 82) * Math.sqrt(g.quarterLength / 12); // To handle changes in number of games and playing time
+    const categories = [
+        {name: "League Scoring Leader", stat: "pts", minValue: 1400},
+        {name: "League Rebounding Leader", stat: "trb", minValue: 800},
+        {name: "League Assists Leader", stat: "ast", minValue: 400},
+        {name: "League Steals Leader", stat: "stl", minValue: 125},
+        {name: "League Blocks Leader", stat: "blk", minValue: 100}
+    ];
+    for (const cat of categories) {
+        players.sort((a, b) => b.stats[cat.stat] - a.stats[cat.stat]);
+        for (let j = 0; j < players.length; j++) {
+            p = players[j];
+            if (p.stats[cat.stat] * p.stats.gp >= cat.minValue * factor || p.stats.gp >= 70 * factor) {
+                awardsByPlayer.push({pid: p.pid, tid: p.tid, name: p.name, type: cat.name});
+                break;
+            }
+        }
+    }
 
     // Add team games won to players
     for (let i = 0; i < players.length; i++) {
@@ -257,32 +229,12 @@
     // Finals MVP - most WS in playoffs
     const champTid = teams.find(t => t.playoffRoundsWon === 4).tid;
 
-<<<<<<< HEAD
     // Need to read from DB again to really make sure I'm only looking at players from the champs. player.filter might not be enough. This DB call could be replaced with a loop manually checking tids, though.
     let champPlayers = await tx.players.index('tid').getAll(champTid);
     champPlayers = await player.withStats(tx, champPlayers, {
         statsSeasons: [g.season],
         statsTid: champTid,
         statsPlayoffs: true
-=======
-                text = '<a href="' + helpers.leagueUrl(["player", p.pid]) + '">' + p.name + '</a> (<a href="' + helpers.leagueUrl(["roster", g.teamAbbrevsCache[p.tid], g.season]) + '">' + g.teamAbbrevsCache[p.tid] + '</a>) ';
-                if (p.type.indexOf("Team") >= 0) {
-                    text += 'made the ' + p.type + '.';
-                } else if (p.type.indexOf("Leader") >= 0) {
-                    text += "led the league in " + p.type.replace("League ", "").replace(" Leader", "").toLowerCase() + ".";
-                } else {
-                    text += 'won the ' + p.type + ' award.';
-                }
-                eventLog.add(null, {
-                    type: "award",
-                    text: text,
-                    showNotification: p.tid === g.userTid || p.type === "Most Valuable Player",
-                    pids: [p.pid],
-                    tids: [p.tid]
-                });
-            }
-        });
->>>>>>> dd58d77d
     });
     champPlayers = player.filter(champPlayers, { // Only the champions, only playoff stats
         attrs: ["pid", "name", "tid", "abbrev"],
@@ -306,6 +258,8 @@
         let text = `<a href="${helpers.leagueUrl(["player", p.pid])}">${p.name}</a> (<a href="${helpers.leagueUrl(["roster", g.teamAbbrevsCache[p.tid], g.season])}">${g.teamAbbrevsCache[p.tid]}</a>) `;
         if (p.type.indexOf("Team") >= 0) {
             text += `made the ${p.type}.`;
+        } else if (p.type.indexOf("Leader") >= 0) {
+            text += `led the league in ${p.type.replace("League ", "").replace(" Leader", "").toLowerCase()}.`;
         } else {
             text += `won the ${p.type} award.`;
         }
