--- conflicted
+++ resolved
@@ -39,10 +39,7 @@
         if (updateEvents.indexOf("dbChange") >= 0 || updateEvents.indexOf("firstRun") >= 0 || !vm.retired()) {
             dao.players.getAll({
                 key: inputs.pid,
-<<<<<<< HEAD
-=======
                 statsSeasons: "all",
->>>>>>> 7d1517ea
                 statsPlayoffs: true
             }, function (players) {
                 var currentRatings, p;
