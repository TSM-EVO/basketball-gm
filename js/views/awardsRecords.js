const g = require('../globals');
const ui = require('../ui');
const $ = require('jquery');
const ko = require('knockout');
const _ = require('underscore');
const player = require('../core/player');
const bbgmView = require('../util/bbgmView');
const helpers = require('../util/helpers');
const components = require('./components');

function get(req) {
    return {
        awardType: req.params.awardType || 'champion'
    };
}

function InitViewModel() {
    this.awardType = ko.observable();
    this.playerCount = ko.observable();
    this.awardTypeVal = ko.observable();
}

const mapping = {
    awardsRecords: {
        create: options => options.data
    }
};

const optionsTmp = [{
    val: "Won Championship",
    key: "champion"
}, {
    val: "Most Valuable Player",
    key: "mvp"
}, {
    val: "Finals MVP",
    key: "finals_mvp"
}, {
    val: "Defensive Player of the Year",
    key: "dpoy"
}, {
    val: "Sixth Man of the Year",
    key: "smoy"
}, {
    val: "Rookie of the Year",
    key: "roy"
}, {
    val: "First Team All-League",
    key: "first_team"
}, {
    val: "Second Team All-League",
    key: "second_team"
}, {
    val: "Third Team All-League",
    key: "third_team"
}, {
    val: "First Team All-Defensive",
    key: "first_def"
}, {
    val: "Second Team All-Defensive",
    key: "second_def"
}, {
    val: "Third Team All-Defensive",
    key: "third_def"
}, {
    val: "All-League",
    key: "all_league"
}, {
    val: "All-Defensive",
    key: "all_def"
}, {
    val: "League Scoring Leader",
    key: "ppg_leader"
}, {
    val: "League Rebounding Leader",
    key: "rpg_leader"
}, {
    val: "League Assists Leader",
    key: "apg_leader"
}, {
    val: "League Steals Leader",
    key: "spg_leader"
}, {
    val: "League Blocks Leader",
    key: "bpg_leader"
}];

const awardOptions = {};
optionsTmp.forEach(o => {
    awardOptions[o.key] = o.val;
});

function getPlayerAwards(p, awardType) {
    const aType = awardOptions[awardType];
    let filter;
    if (awardType === 'all_league') {
        filter = a => {
            const o = awardOptions;
            return a.type === o.first_team || a.type === o.second_team || a.type === o.third_team;
        };
    } else if (awardType === 'all_def') {
        filter = a => {
            const o = awardOptions;
            return a.type === o.first_def || a.type === o.second_def || a.type === o.third_def;
        };
    } else {
        filter = a => a.type === aType;
    }

    const getTeam = season => {
        const stats = p.stats.filter(s => s.season === season);
        if (stats.length > 0) {
            const tid = stats[stats.length - 1].tid;
            return g.teamAbbrevsCache[tid];
        }

        return '-';
    };

<<<<<<< HEAD
    const formatYear = year => {
        return Object.keys(year).map(k => {
            const years = year[k].map(y => y.season).join(', ');
            return `${k} <small>(${years})</small>`;
        }).join(', ');
=======
    formatYear = function (year) {
        var keys = _.keys(year),
            sout;
        sout = _.map(keys, function (k) {
            var s,
                years = helpers.yearRanges(_.pluck(year[k], 'season')).join(', ');
            s = k + ' <small>(' + years + ')</small>';
            return s;
        });
        return sout.join(', ');
>>>>>>> dd58d77d
    };

    const awards = p.awards.filter(filter);
    let years = awards.map(a => {
        return {team: getTeam(a.season), season: a.season};
    });
    const lastYear = _.max(years.map(y => y.season)).toString();
    years = formatYear(_.groupBy(years, 'team'));

    return {
        player: `<a href="${helpers.leagueUrl(["player", p.pid])}">${p.name}</a>`,
        count: awards.length,
        countText: awards.length.toString(),
        years,
        lastYear,
        retired: (p.retiredYear) ? "yes" : "no",
        hof: (p.hof) ? "yes" : "no"
    };
}

async function updateAwardsRecords(inputs, updateEvents, vm) {
    if (updateEvents.indexOf("dbChange") >= 0 || updateEvents.indexOf("firstRun") >= 0 || inputs.awardType !== vm.awardType) {
        let players = await g.dbl.players.getAll();
        players = await player.withStats(null, players, {
            statsSeasons: 'all'
        });
        players = players.filter(p => p.awards.length > 0);

        const awardsRecords = players
            .map(p => getPlayerAwards(p, inputs.awardType))
            .filter(o => o.count > 0);

        return {
            awardsRecords,
            playerCount: awardsRecords.length,
            awardTypeVal: awardOptions[inputs.awardType],
            awardType: inputs.awardType
        };
    }
}

function uiFirst(vm) {
    ko.computed(() => {
        ui.title("Awards Records");
    }).extend({
        throttle: 1
    });

    ko.computed(() => {
        ui.datatableSinglePage($("#awards-records"), 0, vm.awardsRecords().map(p => {
            return [p.player, p.countText, p.years, p.lastYear, p.retired, p.hof];
        }), {
            paging: true,
            searching: true,
            pagingType: "bootstrap"
        });
    }).extend({
        throttle: 1
    });

    ui.tableClickableRows($("#awards-records"));
}

function uiEvery(updateEvents, vm) {
    components.dropdown("awards-records-dropdown", ["awardType"], [vm.awardType()], updateEvents);
}

module.exports = bbgmView.init({
    id: "awardsRecords",
    get,
    InitViewModel,
    mapping,
    runBefore: [updateAwardsRecords],
    uiFirst,
    uiEvery
});
<|MERGE_RESOLUTION|>--- conflicted
+++ resolved
@@ -117,24 +117,11 @@
         return '-';
     };
 
-<<<<<<< HEAD
     const formatYear = year => {
         return Object.keys(year).map(k => {
-            const years = year[k].map(y => y.season).join(', ');
+            const years = helpers.yearRanges(year[k].map(y => y.season)).join(', ');
             return `${k} <small>(${years})</small>`;
         }).join(', ');
-=======
-    formatYear = function (year) {
-        var keys = _.keys(year),
-            sout;
-        sout = _.map(keys, function (k) {
-            var s,
-                years = helpers.yearRanges(_.pluck(year[k], 'season')).join(', ');
-            s = k + ' <small>(' + years + ')</small>';
-            return s;
-        });
-        return sout.join(', ');
->>>>>>> dd58d77d
     };
 
     const awards = p.awards.filter(filter);
